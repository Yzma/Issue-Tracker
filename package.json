{
  "name": "issue-tracker",
  "version": "0.1.0",
  "private": true,
  "scripts": {
    "dev": "next dev",
    "build": "next build",
    "start": "next start",
    "lint": "next lint"
  },
  "dependencies": {
    "@fortawesome/fontawesome-svg-core": "^6.3.0",
    "@fortawesome/free-brands-svg-icons": "^6.3.0",
    "@fortawesome/free-solid-svg-icons": "^6.3.0",
    "@fortawesome/react-fontawesome": "^0.2.0",
    "@next-auth/prisma-adapter": "^1.0.5",
    "@prisma/client": "^4.11.0",
    "axios": "^1.3.4",
    "bootstrap": "^5.2.3",
    "cookies-next": "^2.1.1",
    "eslint": "8.36.0",
    "eslint-config-next": "13.2.4",
<<<<<<< HEAD
    "jose": "^4.13.1",
=======
    "formik": "^2.2.9",
    "jsonwebtoken": "^9.0.0",
>>>>>>> b60de58c
    "markdown-it": "^13.0.1",
    "next": "13.2.4",
    "next-auth": "4.20.1",
    "react": "18.2.0",
    "react-bootstrap": "^2.7.2",
    "react-dom": "18.2.0",
    "react-markdown": "^8.0.5",
    "remark-gfm": "^3.0.1",
    "yup": "^1.0.2"
  },
  "devDependencies": {
    "prisma": "^4.11.0"
  }
}<|MERGE_RESOLUTION|>--- conflicted
+++ resolved
@@ -20,12 +20,8 @@
     "cookies-next": "^2.1.1",
     "eslint": "8.36.0",
     "eslint-config-next": "13.2.4",
-<<<<<<< HEAD
     "jose": "^4.13.1",
-=======
     "formik": "^2.2.9",
-    "jsonwebtoken": "^9.0.0",
->>>>>>> b60de58c
     "markdown-it": "^13.0.1",
     "next": "13.2.4",
     "next-auth": "4.20.1",
