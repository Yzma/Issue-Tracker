{
  "name": "issue-tracker",
  "version": "0.1.0",
  "private": true,
  "scripts": {
    "dev": "next dev",
    "build": "next build",
    "start": "next start",
    "lint": "next lint"
  },
  "dependencies": {
<<<<<<< HEAD
    "@fortawesome/fontawesome-svg-core": "^6.3.0",
    "@fortawesome/free-brands-svg-icons": "^6.3.0",
    "@fortawesome/free-solid-svg-icons": "^6.3.0",
    "@fortawesome/react-fontawesome": "^0.2.0",
=======
    "@next-auth/prisma-adapter": "^1.0.5",
    "@prisma/client": "^4.11.0",
>>>>>>> bc9896d8
    "bootstrap": "^5.2.3",
    "eslint": "8.36.0",
    "eslint-config-next": "13.2.4",
    "next": "13.2.4",
    "next-auth": "^4.20.1",
    "react": "18.2.0",
    "react-dom": "18.2.0"
  },
  "devDependencies": {
    "prisma": "^4.11.0"
  }
}<|MERGE_RESOLUTION|>--- conflicted
+++ resolved
@@ -9,15 +9,12 @@
     "lint": "next lint"
   },
   "dependencies": {
-<<<<<<< HEAD
     "@fortawesome/fontawesome-svg-core": "^6.3.0",
     "@fortawesome/free-brands-svg-icons": "^6.3.0",
     "@fortawesome/free-solid-svg-icons": "^6.3.0",
     "@fortawesome/react-fontawesome": "^0.2.0",
-=======
     "@next-auth/prisma-adapter": "^1.0.5",
     "@prisma/client": "^4.11.0",
->>>>>>> bc9896d8
     "bootstrap": "^5.2.3",
     "eslint": "8.36.0",
     "eslint-config-next": "13.2.4",
