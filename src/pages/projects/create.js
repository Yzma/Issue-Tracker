import prisma from "@/lib/prisma/prisma"
import { getServerSession } from "@/lib/sessions"

import Head from "next/head"

import { Formik, Form, Field } from "formik"
import { ProjectCreationSchema } from "@/lib/yup-schemas"

import { useSession } from "next-auth/react"

import axios from "axios"

import "bootstrap/dist/css/bootstrap.min.css"

export default function ProjectCreate(props) {
  console.log("Props: ", props)
  const { data: session } = useSession()
  const map = props.organizations.map((e) => (
    <option key={e.organization.name} value={e.organization.name}>
      {e.organization.name}
    </option>
  ))

  return (
    <>
      <Head>
        <title>Create new Project</title>
        <meta name="description" content="Create a new project" />
        <meta name="viewport" content="width=device-width, initial-scale=1" />
        <link rel="icon" href="/favicon.ico" />
      </Head>
      <div className="mt-5" />

      <div className="container">
        <h2>Create a new Project</h2>
        <p>
          A project contains all project files, including the revision history.
        </p>

        <hr />

        <Formik
          initialValues={{
            name: "",
            description: "",
            private: false,
            owner: ""
          }}
          validationSchema={ProjectCreationSchema}
          onSubmit={(values, { setSubmitting, setFieldError }) => {
            values.private = values.private == "true" ? true : false

            axios
              .post("/api/projects", {
                name: values.name,
                description: values.description,
                private: values.private,
                owner: values.owner
              })
              .then((response) => {
                console.log("RESPONSE:", response)
                // TODO: Redirect to new project page
                // router.push("/")
              })
              .catch((error) => {
                console.log("ERROR:", error.response.data)
                console.log("ERROR:", error)
              })
              .finally(() => {
                setSubmitting(false)
              })
          }}
        >
          {({
            values,
            errors,
            touched,
            handleChange,
            handleBlur,
            handleSubmit,
            isSubmitting
            /* and other goodies */
          }) => (
            <Form>
              {(errors.name || errors.description || errors.private) && (
                <div className="alert alert-danger" role="alert">
                  <ul>
                    {errors.name && <li>Name: {errors.name}</li>}
                    {errors.description && (
                      <li>Description: {errors.description}</li>
                    )}
                    {errors.private && <li>private: {errors.private}</li>}
                  </ul>
                </div>
              )}

              <div className="row g-3 align-items-center mb-3">
<<<<<<< HEAD
=======

>>>>>>> a795eaaf
                <div className="col-2">
                  <label htmlFor="owner" className="form-label">
                    Owner
                  </label>
                  <Field className="form-select" as="select" name="owner">
<<<<<<< HEAD
                    <option key={session?.namespace} value={session?.namespace}>
                      {session?.namespace}
                    </option>
                    {map}
                  </Field>
                </div>

                <div className="col-auto h3 mt-5">/</div>

                <div className="col-4">
                  <label htmlFor="name" className="form-label">
                    Project Name
                  </label>
                  <Field className="form-control" type="text" name="name" />
=======
                    <option value="red">Yzma</option>
                    <option value="green">Org</option>
                  </Field>
>>>>>>> a795eaaf
                </div>

                <div className="col-auto h3 mt-5">/</div>
                      
                <div className="col-4">
                  <label htmlFor="name" className="form-label">
                    Project Name
                  </label>
                  <Field className="form-control" type="text" name="name" />
                </div>

              </div>

              <div className="mb-3">
                <label htmlFor="description" className="form-label">
                  Description (optional)
                </label>
                <Field
                  className="form-control"
                  type="text"
                  name="description"
                />
              </div>

              <hr />

              <div className="form-check">
                <Field
                  className="form-check-input"
                  type="radio"
                  name="private"
                  value="false"
                  checked={true}
                />
                <label className="form-check-label" htmlFor="exampleRadios1">
                  Public
                </label>
              </div>
              <div className="form-check">
                <Field
                  className="form-check-input"
                  type="radio"
                  name="private"
                  value="true"
                />
                <label className="form-check-label" htmlFor="exampleRadios2">
                  Private
                </label>
              </div>

              {errors.name && <div>Name errors:{errors.name}</div>}
              {errors.description && (
                <div>Description errors: {errors.description}</div>
              )}
              {errors.private && <div>Private error: {errors.private}</div>}

              <hr />

              <button
                type="submit"
                className="btn btn-success"
                disabled={isSubmitting}
              >
                Create Project
              </button>
            </Form>
          )}
        </Formik>
      </div>
    </>
  )
}

export async function getServerSideProps(context) {
  const session = await getServerSession(context.req,context.res)
  if (!session) {
    return {
      redirect: {
        destination: "/",
        permanent: false
      }
    }
  }

  const organizations = await prisma.organizationMember.findMany({
    where: {
      userId: session.user.id,
      role: "Owner"
    },
    select: {
      organization: {
        select: {
          name: true
        }
      }
    }
  })

  return {
    props: {
      organizations: organizations
    }
  }
}<|MERGE_RESOLUTION|>--- conflicted
+++ resolved
@@ -95,35 +95,17 @@
               )}
 
               <div className="row g-3 align-items-center mb-3">
-<<<<<<< HEAD
-=======
-
->>>>>>> a795eaaf
+
                 <div className="col-2">
                   <label htmlFor="owner" className="form-label">
                     Owner
                   </label>
                   <Field className="form-select" as="select" name="owner">
-<<<<<<< HEAD
                     <option key={session?.namespace} value={session?.namespace}>
                       {session?.namespace}
                     </option>
                     {map}
                   </Field>
-                </div>
-
-                <div className="col-auto h3 mt-5">/</div>
-
-                <div className="col-4">
-                  <label htmlFor="name" className="form-label">
-                    Project Name
-                  </label>
-                  <Field className="form-control" type="text" name="name" />
-=======
-                    <option value="red">Yzma</option>
-                    <option value="green">Org</option>
-                  </Field>
->>>>>>> a795eaaf
                 </div>
 
                 <div className="col-auto h3 mt-5">/</div>
